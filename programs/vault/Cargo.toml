--- conflicted
+++ resolved
@@ -1,31 +1,26 @@
-[package]
-name = "vault"
-version = "0.1.0"
-description = "Created with Anchor"
-edition = "2021"
-
-[lib]
-crate-type = ["cdylib", "lib"]
-name = "vault"
-
-[features]
-no-entrypoint = []
-no-idl = []
-no-log-ix-name = []
-cpi = ["no-entrypoint"]
-default = []
-idl-build = ["anchor-lang/idl-build", "anchor-spl/idl-build"]
-custom-heap = []
-custom-panic = []
-anchor-debug = []
-
-[dependencies]
-anchor-lang = {version = "0.31.1", features = ["init-if-needed"]}
-<<<<<<< HEAD
-anchor-spl = "0.31.1"
-strategy-interface = { path = "../../crates/strategy-interface" }
-=======
-anchor-spl = "0.31.0"
-strategy-interface = { path = "../../crates/strategy-interface" }
-pyth-sdk-solana = "0.10.0"
->>>>>>> c4ed8ce4
+[package]
+name = "vault"
+version = "0.1.0"
+description = "Created with Anchor"
+edition = "2021"
+
+[lib]
+crate-type = ["cdylib", "lib"]
+name = "vault"
+
+[features]
+no-entrypoint = []
+no-idl = []
+no-log-ix-name = []
+cpi = ["no-entrypoint"]
+default = []
+idl-build = ["anchor-lang/idl-build", "anchor-spl/idl-build"]
+custom-heap = []
+custom-panic = []
+anchor-debug = []
+
+[dependencies]
+anchor-lang = {version = "0.31.1", features = ["init-if-needed"]}
+anchor-spl = "0.31.1"
+strategy-interface = { path = "../../crates/strategy-interface" }
+pyth-sdk-solana = "0.10.0"